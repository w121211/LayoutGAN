"""A verification to the idea of LayoutGAN
Referred to https://github.com/sngjuk/LayoutGAN

Entrance of the program.
Copyright ©2019-current, Junru Zhong, All rights reserved.
"""

from __future__ import print_function
import argparse
import os
import random
import numpy as np
import torch
import torch.nn as nn
import torch.optim as optim
import torch.utils.data
import torchvision.datasets

# from torch.utils.tensorboard import SummaryWriter


import models


class MnistLayoutDataset(torch.utils.data.Dataset):
    """MNIST dataset and create torch dataset object."""

    def __init__(self, path, element_num=128, gt_thresh=200):
        super(MnistLayoutDataset, self).__init__()
        self.train_data = torch.load(path + "/MNIST/processed/training.pt")[0]
        self.element_num = element_num
        # Guess: a threshold (阈值) to indicate this pixel is lighted (0-255).
        self.gt_thresh = gt_thresh

    def __getitem__(self, index):
        """Extract layout features from images."""
        img = self.train_data[index]  # Load an image.
        gt_values = []

        for id, i in enumerate(img):
            for jd, j in enumerate(i):
                # If the current grayscale value is larger than the threshold, note this point.
                if j >= self.gt_thresh:
                    # Create the layout element.
                    gt_values.append(torch.Tensor(
                        [1, np.float32(2 * id + 1) / 56, np.float32(2 * jd + 1) / 56]))

        graph_elements = []

        # Shuffle, insert the images in a random order.
        for _ in range(self.element_num):
            ridx = random.randint(0, len(gt_values) - 1)
            graph_elements.append(gt_values[ridx])

        # MNIST layout elements format [1, x, y]
        return torch.stack(graph_elements)

    def __len__(self):
        return len(self.train_data)


def real_loss(D_out, smooth=False):
    """Loss function from the discriminator to the generator (when result is real).
    TODO: Modify temp fix: fix element num.
    FIXME: tensor sizes are different in generator/discriminator.
    """
    labels = None
    batch_size = D_out.size(0)
    if smooth:
<<<<<<< HEAD
        labels = torch.ones(batch_size, 128) * 0.9
    else:
        labels = torch.ones(batch_size, 128)
=======
        labels = torch.ones([batch_size, 128]) * 0.9
    else:
        labels = torch.ones([batch_size, 128])
>>>>>>> 6f982089
    crit = nn.BCEWithLogitsLoss()
    loss = crit(D_out.squeeze(), labels)
    return loss


def fake_loss(D_out):
    """Loss function from the discriminator to the generator (when result is fake).
    TODO: Modify temp fix: fix element num.
    FIXME: tensor sizes are different in generator/discriminator.
    """
    batch_size = D_out.size(0)
<<<<<<< HEAD
    labels = torch.zeros(batch_size, 15)
=======
    labels = torch.zeros([batch_size, batch_size])
>>>>>>> 6f982089
    crit = nn.BCEWithLogitsLoss()
    loss = crit(D_out.squeeze(), labels)
    return loss


def train_mnist():
    # Root directory for dataset.
    dataroot = "data"
    # Number of workers for dataloader
    dataloader_workers = 8
    # Number of GPUs available. Use 0 for CPU mode.
    n_gpu = 1
    # GPU device
    device = torch.device("cuda:0" if (
        torch.cuda.is_available() and n_gpu > 0) else "cpu")
    # Batch size during training
    batch_size = 5
    # Number of classes
    cls_num = 1
    # Number of geometry parameter
    geo_num = 2
    # Number of training epochs
    num_epochs = 40  # Not provided in the article.
    # Leaning rate for optimizers
    learning_rate = 0.00002
    # Beta1/2 hyperparameter for Adam optimizers (check the theory).
    beta1 = 1.0  # Not provided in the article.
    beta2 = 1.0

    # TensorBoard
    # writer = SummaryWriter()

    # Download MNIST dataset
    _ = torchvision.datasets.MNIST(
        root=dataroot, train=True, download=True, transform=None)

    # Load MNIST dataset with layout processed.
    train_mnist_layout = MnistLayoutDataset(dataroot)
    train_mnist_layout_loader = torch.utils.data.DataLoader(
        train_mnist_layout, batch_size=batch_size, num_workers=dataloader_workers)

    # Initialize the generator and discriminator.
    # WARNING: according to reported exception from batch norm, element_num should equal to batch size.
    generator = models.Generator(
        n_gpu, class_num=cls_num, element_num=batch_size, feature_size=3).to(device).cuda()
    # WARNING: element_num for discriminator remains as 128.
    discriminator = models.RelationDiscriminator(
        n_gpu, class_num=cls_num, element_num=128, feature_size=3).to(device).cuda()
    print(generator)  # Check information of the generator.
    print(discriminator)  # Check information of the discriminator.

    # Write models to TensorBoard
    # writer.add_graph(generator)
    # writer.add_graph(discriminator)

    # Initialize optimizers for models.
    print('Initialize optimizers.')
    generator_optimizer = optim.Adam(generator.parameters(), learning_rate)
    discriminator_optimizer = optim.Adam(
        discriminator.parameters(), learning_rate)

    # Initialize training parameters.
    print('Initialize traning.')
    generator.train()
    discriminator.train()

    # Start training.
    for epoch in range(num_epochs):
        print('Start to train epoch %d.' % epoch)
        for batch_i, real_images in enumerate(train_mnist_layout_loader):

            print('In batch {0} of epoch {1}.'.format(batch_i, epoch))

            real_images = real_images.to(device)
            batch_size = real_images.size(0)

            # Train discriminator
            discriminator_optimizer.zero_grad()
            print('Start train discriminator with real images.')
            discriminator_real = discriminator(real_images)
            discriminator_real_loss = real_loss(discriminator_real, False)
            print('Finish train discriminator with real images.')

            # TODO: Fix errors in random layout.
            # Size of the zlist does not equal to element number.
            zlist = []
            for i in range(batch_size):
                cls_z = np.ones((batch_size, cls_num))
                geo_z = np.random.normal(0, 1, size=(batch_size, geo_num))

                z = torch.Tensor(np.concatenate((cls_z, geo_z), axis=1))
                zlist.append(z)

            print('Generating fake images.')
            fake_images = generator(torch.stack(zlist))
            print('Finish generating fake images.')

            # FIXME: The fake images has the element num equals to batch size.
            # Consider to extract "element_num" parameter to other places.
            print('Discriminating fake images.')
            discriminator_fake = discriminator(fake_images)
            discriminator_fake_loss = fake_loss(discriminator_fake)

            discriminator_loss = discriminator_real_loss + discriminator_fake_loss
            discriminator_loss.backward()
            discriminator_optimizer.step()
            print('Finish discriminating fake images.')

            # Reset the generator.
            generator_optimizer.zero_grad()

            # TODO: Fix errors in random layout.
            zlist2 = []
            for i in range(batch_size):
                cls_z = np.ones((batch_size, cls_num))
                geo_z = np.random.normal(0, 1, size=(batch_size, geo_num))

                z = torch.Tensor(np.concatenate((cls_z, geo_z), axis=1))
                zlist2.append(z)

            fake_images2 = generator(torch.stack(zlist2))
            discriminator_fake = discriminator(fake_images2)
            generator_loss = real_loss(discriminator_fake, False)

            print('Epoch [{:5d}/{:5d}] | discriminator_loss: {:6.4f} | generator_loss: {:6.4f}'.format(epoch + 1,
                                                                                                       num_epochs,
                                                                                                       discriminator_loss.item(),
                                                                                                       generator_loss.item()))


if __name__ == '__main__':
    torch.set_default_tensor_type('torch.cuda.FloatTensor')
    train_mnist()<|MERGE_RESOLUTION|>--- conflicted
+++ resolved
@@ -67,15 +67,9 @@
     labels = None
     batch_size = D_out.size(0)
     if smooth:
-<<<<<<< HEAD
         labels = torch.ones(batch_size, 128) * 0.9
     else:
         labels = torch.ones(batch_size, 128)
-=======
-        labels = torch.ones([batch_size, 128]) * 0.9
-    else:
-        labels = torch.ones([batch_size, 128])
->>>>>>> 6f982089
     crit = nn.BCEWithLogitsLoss()
     loss = crit(D_out.squeeze(), labels)
     return loss
@@ -87,11 +81,7 @@
     FIXME: tensor sizes are different in generator/discriminator.
     """
     batch_size = D_out.size(0)
-<<<<<<< HEAD
     labels = torch.zeros(batch_size, 15)
-=======
-    labels = torch.zeros([batch_size, batch_size])
->>>>>>> 6f982089
     crit = nn.BCEWithLogitsLoss()
     loss = crit(D_out.squeeze(), labels)
     return loss
